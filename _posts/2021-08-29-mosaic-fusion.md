---
layout: post
title: Mosaic Image Fusion
author: Volker Hilsenstein, Marvin Albert, and Genevieve Buckley
tags: [life science]
theme: twitter
---
{% include JB/setup %}

## Executive Summary

<<<<<<< HEAD
This blogpost shows a case study, where a researcher uses Dask for mosaic image fusion, i.e. merging  stitching multiple smaller images taken at known locations together into a very large field of view. Full code examples are available on GitHub from the `DaskFusion` repository: https://github.com/VolkerH/DaskFusion

This work was done by Volker Hilsenstein, in conjunction with Marvin Albert. Genevieve Buckley wrote the blogpost.

Volker Hilsenstein is a scientific software developer at [EMBL in Theodore Alexandrov's lab](https://www.embl.org/groups/alexandrov/) with a focus on spatial metabolomics an bio-image analysis. 
=======
This blogpost shows a case study, where a researcher uses Dask for mosaic image fusion.
Mosaic image fusion is when you combine multiple smaller images taken at known locations and stitch them together into a single image with a very large field of view. Full code examples are available on GitHub from the `DaskFusion` repository: https://github.com/VolkerH/DaskFusion

This work was done by Volker Hilsenstein, in conjunction with Marvin Albert. Genevieve Buckley and Volker Hilsenstein wrote the blogpost. Volker Hilsenstein is a scientific software developer at [EMBL in Theodore Alexandrov's lab](https://www.embl.org/groups/alexandrov/) with a focus on spatial metabolomics an bio-image analysis.
>>>>>>> 745eef74

## The problem

### Image mosaicing in microscopy

In optical microscopy, a single field of view captured with a 20x objective typically
has a diagonal on the order of a few 100 um (exact dimensions depend on other
parts of the optical system, including the size of the camera chip). A typical 
sample slide has a size of 25mm * 70mm. 
So when imaging a whole slide, one has to acquire hundreds of images, typically
with some overlap between individual tiles.  With increasing magnifcation,
the required number of images increases accordingly. 

To obtain an overview one has to fuse this large number of individual
image tiles into a large mosaic image. Herer, we assume that the inforamtion requiring for 
positioning and alignment of the individual image tiles is already available. In our case,
this information is available based on the the metadata recorded by the microscope, however this
information could also be from  previous registration step that matches image features 
in the overlapping areas.
 

## The solution

<<<<<<< HEAD

The array that can hold resulting mosaic image will often have a size that is too large 
to fit in RAM, therefore we will use dask arrays and the `map_block` function to enable 
out-of-core processing. As an added benefit, we will get parallel processing for free
which speeds up the fusion process.

Typically whenever we want to join dask arrays, we use [Stack, Concatenate, and Block](https://docs.dask.org/en/latest/array-stack.html). However, these are not good tools for mosaic image fusion, because:

1. the image tiles will be be overlapping,
2. in the general case, individual image tiles may not be positioned on an exact grid and they can also have small rotations.


=======

The array that can hold resulting mosaic image will often have a size that is too large 
to fit in RAM, therefore we will use dask arrays and the `map_block` function to enable 
out-of-core processing. As an added benefit, we will get parallel processing for free
which speeds up the fusion process.
>>>>>>> 745eef74

Typically whenever we want to join dask arrays, we use [Stack, Concatenate, and Block](https://docs.dask.org/en/latest/array-stack.html). However, these are not good tools for mosaic image fusion, because:

1. the image tiles will be be overlapping,
2. in the general case, individual image tiles may not be positioned on an exact grid and they can also have small rotations.

Using the `block_info` dictionary and creating some pseudo-code together, Volker managed to implement mosaic fusion with `dask-image`. From the [Dask documentaion](https://docs.dask.org/en/latest/generated/dask.array.map_blocks.html?highlight=block_info#dask.array.map_blocks):
> Your block function gets information about where it is in the array by accepting a special `block_info` or `block_id` keyword argument.

The basic outline of the image mosiac workflow is as follows:
1. Read in image tiles acquired from the microscope
2. Calculate the location of the image tiles, using information from the sample stage position at the time each image tile was acquired
3. Use an affine transformation to place the image tiles in their proper location
4. Fuse the combined images into a single result

### Results

Using the new method with Dask, a considerable speed-up with this implementation has been observed. Previously, for data with 600 image tiles it was taking several hours to complete the image fusion. Now with Dask, image fusion is complete in minutes instead of hours.

The image below shows mosaic image fusion with 63 image tiles, displayed in the napari image viewer.

![Mosaic fusion images in the napari image viewer](/images/mosaic-fusion/NapariMosaics.png)

And here is an animation of whole slide mosaic fusion.

![Animation of whole slide mosaic fusion images](/images/mosaic-fusion/Lama_whole_slide.gif)

### Code

Code relatiing to this mosaic image fusion project can be found in the `DaskFusion` GitHub repository here: https://github.com/VolkerH/DaskFusion

There is a self-contained example available in [this notebook](https://github.com/VolkerH/DaskFusion/blob/main/Load_Mosaic.ipynb), which downloads reduced-size example data to demonstrate the process.




## What's next?

Currently, the DaskFusion code is a proof of concept for single-channel 2D images and simple maximum projection for blending the tiles in overlapping areas.
However, the same principle can be used for fusing multi-channel image volumes,
<<<<<<< HEAD
such as from Light-Sheet data if the tile chunk intersection calculation is extended to higher-dimensional 
arrays.
Such even larger datasets will benefit even more from leveraging dask,
as the processing can be distributed across multiple nodes of a HPC cluster using dask jobqueue.
=======
such as from Light-Sheet data if the tile chunk intersection calculation is extended to higher-dimensional arrays.
Such even larger datasets will benefit even more from leveraging dask,
as the processing can be distributed across multiple nodes of a HPC cluster using [dask jobqueue](http://jobqueue.dask.org/en/latest/).
>>>>>>> 745eef74

### Also see
Marvin's lightning talk on multi-view image fusion is up online now: https://www.youtube.com/watch?v=YIblUvonMvo&list=PLJ0vO2F_f6OBAY6hjRHM_mIQ9yh32mWr0&index=10

<<<<<<< HEAD
[MVRegFus](https://github.com/m-albert/MVRegFus)
=======
The GitHub repository [MVRegFus](https://github.com/m-albert/MVRegFus) that Marvin talks about in the video is available here: https://github.com/m-albert/MVRegFus
>>>>>>> 745eef74
<|MERGE_RESOLUTION|>--- conflicted
+++ resolved
@@ -9,18 +9,10 @@
 
 ## Executive Summary
 
-<<<<<<< HEAD
-This blogpost shows a case study, where a researcher uses Dask for mosaic image fusion, i.e. merging  stitching multiple smaller images taken at known locations together into a very large field of view. Full code examples are available on GitHub from the `DaskFusion` repository: https://github.com/VolkerH/DaskFusion
-
-This work was done by Volker Hilsenstein, in conjunction with Marvin Albert. Genevieve Buckley wrote the blogpost.
-
-Volker Hilsenstein is a scientific software developer at [EMBL in Theodore Alexandrov's lab](https://www.embl.org/groups/alexandrov/) with a focus on spatial metabolomics an bio-image analysis. 
-=======
 This blogpost shows a case study, where a researcher uses Dask for mosaic image fusion.
 Mosaic image fusion is when you combine multiple smaller images taken at known locations and stitch them together into a single image with a very large field of view. Full code examples are available on GitHub from the `DaskFusion` repository: https://github.com/VolkerH/DaskFusion
 
-This work was done by Volker Hilsenstein, in conjunction with Marvin Albert. Genevieve Buckley and Volker Hilsenstein wrote the blogpost. Volker Hilsenstein is a scientific software developer at [EMBL in Theodore Alexandrov's lab](https://www.embl.org/groups/alexandrov/) with a focus on spatial metabolomics an bio-image analysis.
->>>>>>> 745eef74
+This work was done by Volker Hilsenstein, in conjunction with Marvin Albert. Genevieve Buckley and Volker Hilsenstein wrote the blogpost. Volker Hilsenstein is a scientific software developer at [EMBL in Theodore Alexandrov's lab](https://www.embl.org/groups/alexandrov/) with a focus on spatial metabolomics and bio-image analysis.
 
 ## The problem
 
@@ -44,7 +36,6 @@
 
 ## The solution
 
-<<<<<<< HEAD
 
 The array that can hold resulting mosaic image will often have a size that is too large 
 to fit in RAM, therefore we will use dask arrays and the `map_block` function to enable 
@@ -56,34 +47,24 @@
 1. the image tiles will be be overlapping,
 2. in the general case, individual image tiles may not be positioned on an exact grid and they can also have small rotations.
 
-
-=======
-
-The array that can hold resulting mosaic image will often have a size that is too large 
-to fit in RAM, therefore we will use dask arrays and the `map_block` function to enable 
-out-of-core processing. As an added benefit, we will get parallel processing for free
-which speeds up the fusion process.
->>>>>>> 745eef74
-
-Typically whenever we want to join dask arrays, we use [Stack, Concatenate, and Block](https://docs.dask.org/en/latest/array-stack.html). However, these are not good tools for mosaic image fusion, because:
-
-1. the image tiles will be be overlapping,
-2. in the general case, individual image tiles may not be positioned on an exact grid and they can also have small rotations.
-
 Using the `block_info` dictionary and creating some pseudo-code together, Volker managed to implement mosaic fusion with `dask-image`. From the [Dask documentaion](https://docs.dask.org/en/latest/generated/dask.array.map_blocks.html?highlight=block_info#dask.array.map_blocks):
 > Your block function gets information about where it is in the array by accepting a special `block_info` or `block_id` keyword argument.
 
 The basic outline of the image mosiac workflow is as follows:
-1. Read in image tiles acquired from the microscope
-2. Calculate the location of the image tiles, using information from the sample stage position at the time each image tile was acquired
-3. Use an affine transformation to place the image tiles in their proper location
-4. Fuse the combined images into a single result
+1. Read in image tiles acquired from the microscope.
+2. Calculate the location of the image tiles, using information from the sample stage position at the time each image tile was acquired.
+3. Use an affine transformation to place the image tiles in their proper location.
+4. Fuse the combined images into a single result.
+
 
 ### Results
 
-Using the new method with Dask, a considerable speed-up with this implementation has been observed. Previously, for data with 600 image tiles it was taking several hours to complete the image fusion. Now with Dask, image fusion is complete in minutes instead of hours.
+Using the dask-based image fusion method, we could achieve a speed up from several hours to tens of minutes compared to 
+a previous method based on an ImageJ plugin for datasets with many image tiles (~500-1000 tiles) on similar workstation hardware.
+Due to dask's ability to handle data out-of-core and chunked array storage using zarr it is also possible to run the 
+fusion on hardware with limited RAM.
 
-The image below shows mosaic image fusion with 63 image tiles, displayed in the napari image viewer.
+The image below shows mosaic image fusion for a smaall examples with 63 image tiles, displayed in the napari image viewer.
 
 ![Mosaic fusion images in the napari image viewer](/images/mosaic-fusion/NapariMosaics.png)
 
@@ -102,24 +83,18 @@
 
 ## What's next?
 
-Currently, the DaskFusion code is a proof of concept for single-channel 2D images and simple maximum projection for blending the tiles in overlapping areas.
+Currently, the DaskFusion code is a proof of concept for single-channel 2D images and simple maximum projection for blending the tiles in overlapping areas, it is not production code.
 However, the same principle can be used for fusing multi-channel image volumes,
-<<<<<<< HEAD
-such as from Light-Sheet data if the tile chunk intersection calculation is extended to higher-dimensional 
-arrays.
-Such even larger datasets will benefit even more from leveraging dask,
-as the processing can be distributed across multiple nodes of a HPC cluster using dask jobqueue.
-=======
 such as from Light-Sheet data if the tile chunk intersection calculation is extended to higher-dimensional arrays.
 Such even larger datasets will benefit even more from leveraging dask,
 as the processing can be distributed across multiple nodes of a HPC cluster using [dask jobqueue](http://jobqueue.dask.org/en/latest/).
->>>>>>> 745eef74
 
 ### Also see
 Marvin's lightning talk on multi-view image fusion is up online now: https://www.youtube.com/watch?v=YIblUvonMvo&list=PLJ0vO2F_f6OBAY6hjRHM_mIQ9yh32mWr0&index=10
 
-<<<<<<< HEAD
-[MVRegFus](https://github.com/m-albert/MVRegFus)
-=======
 The GitHub repository [MVRegFus](https://github.com/m-albert/MVRegFus) that Marvin talks about in the video is available here: https://github.com/m-albert/MVRegFus
->>>>>>> 745eef74
+
+
+## Acknowledgements
+
+The sample images are courtesy of M. Shahraz, EMBL Alexandrov Lab.